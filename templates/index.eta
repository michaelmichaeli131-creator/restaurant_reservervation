--- conflicted
+++ resolved
@@ -3,13 +3,8 @@
 <section class="hero">
   <div class="hero-bg"></div>
   <div class="hero-inner">
-<<<<<<< HEAD
-    <h1 class="hero-title"><%= (it.t && it.t.heroTitle) ? it.t.heroTitle : 'Reserve a Table at a Restaurant!' %></h1>
-    <p class="hero-sub"><%= (it.t && it.t.heroSub) ? it.t.heroSub : 'Book a table easily and quickly online' %></p>
-=======
-    <h1 class="hero-title"><%= (it.t && it.t('home.hero.title')) || 'Reserve a Table at a Restaurant' %></h1>
+    <h1 class="hero-title"><%= (it.t && it.t('home.hero.title')) || 'Reserve a Table at a Restaurant!' %></h1>
     <p class="hero-sub"><%= (it.t && it.t('home.hero.sub')) || 'Book a table easily and quickly online' %></p>
->>>>>>> 72da945e
 
     <div class="ac-wrap" style="position:relative; width:100%; max-width:980px">
       <form id="search-form" class="search-bar" method="GET" action="/" role="search" aria-label="<%= (it.t && it.t('home.search.aria')) || 'Search restaurants' %>">
